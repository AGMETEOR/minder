--- conflicted
+++ resolved
@@ -267,16 +267,9 @@
 		return nil, status.Errorf(codes.Internal, "cannot read repository: %v", err)
 	}
 
-	groupID := repo.GroupID
-
-	// check if user is authorized
-<<<<<<< HEAD
+	// check if user is authorized
 	if err := AuthorizedOnGroup(ctx, repo.GroupID); err != nil {
 		return nil, err
-=======
-	if !IsRequestAuthorized(ctx, groupID) {
-		return nil, status.Errorf(codes.PermissionDenied, "user is not authorized to access this resource")
->>>>>>> ccd78623
 	}
 
 	provider, err := s.store.GetProviderByName(ctx, db.GetProviderByNameParams{
@@ -329,8 +322,8 @@
 	}
 
 	// check if user is authorized
-	if !IsRequestAuthorized(ctx, in.GroupId) {
-		return nil, status.Errorf(codes.PermissionDenied, "user is not authorized to access this resource")
+	if err := AuthorizedOnGroup(ctx, in.GroupId); err != nil {
+		return nil, err
 	}
 
 	provider, err := s.store.GetProviderByName(ctx, db.GetProviderByNameParams{
